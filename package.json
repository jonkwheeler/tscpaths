{
  "name": "tscpaths",
  "version": "0.0.9",
  "description": "Replace absolute paths to relative paths after typescript compilation",
  "main": "cjs/index.js",
  "module": "lib/index.js",
  "types": "lib/index.d.ts",
  "bin": {
    "tscpaths": "cjs/index.js"
  },
  "scripts": {
    "build": "yarn build:esm && yarn build:cjs",
    "build:esm": "tsc -p ./tsconfig.esm.json",
    "build:cjs": "tsc -p ./tsconfig.cjs.json",
    "clear": "rm -rf ./lib ./cjs ./coverage",
    "format": "prettier --write \"./*.{js,jsx,ts,tsx}\" \"./src/**/*.{js,jsx,ts,tsx}\"",
    "lint": "tslint -c ./tslint.json \"src/**/*\"",
    "lint:fix": "tslint --fix -c ./tslint.json \"src/**/*\"",
    "start": "yarn clear && yarn format && yarn lint:fix && yarn test && yarn build",
    "test": "jest",
    "test:coverage": "jest --coverage",
    "test:watch": "jest --watch"
  },
  "repository": {
    "type": "git",
    "url": "https://github.com/joonhocho/tscpaths.git"
  },
  "keywords": [
    "typescript",
    "paths",
    "alias",
    "absolute path",
    "relative path",
    "compilation",
    "tsc"
  ],
  "author": "Joon Ho Cho <joonho1101@gmail.com>",
  "license": "MIT",
  "bugs": {
    "url": "https://github.com/joonhocho/tscpaths/issues"
  },
  "homepage": "https://github.com/joonhocho/tscpaths#readme",
  "devDependencies": {
<<<<<<< HEAD
    "@types/globby": "^9.0.0",
    "@types/jest": "^24.0.11",
    "@types/node": "^11.12.0",
    "jest": "^24.5.0",
    "prettier": "^1.16.4",
    "ts-jest": "^24.0.0",
    "tslint": "^5.14.0",
=======
    "@types/jest": "^24.0.12",
    "@types/node": "^12.0.0",
    "jest": "^24.8.0",
    "prettier": "^1.17.0",
    "ts-jest": "^24.0.2",
    "tslint": "^5.16.0",
>>>>>>> 99622e98
    "tslint-config-airbnb": "^5.11.1",
    "tslint-config-prettier": "^1.18.0",
    "typescript": "^3.4.5"
  },
  "dependencies": {
<<<<<<< HEAD
    "commander": "^2.19.0",
    "globby": "^9.0.0"
=======
    "commander": "^2.20.0",
    "globby": "^9.2.0"
>>>>>>> 99622e98
  }
}<|MERGE_RESOLUTION|>--- conflicted
+++ resolved
@@ -41,33 +41,19 @@
   },
   "homepage": "https://github.com/joonhocho/tscpaths#readme",
   "devDependencies": {
-<<<<<<< HEAD
-    "@types/globby": "^9.0.0",
-    "@types/jest": "^24.0.11",
-    "@types/node": "^11.12.0",
-    "jest": "^24.5.0",
-    "prettier": "^1.16.4",
-    "ts-jest": "^24.0.0",
-    "tslint": "^5.14.0",
-=======
     "@types/jest": "^24.0.12",
     "@types/node": "^12.0.0",
     "jest": "^24.8.0",
     "prettier": "^1.17.0",
     "ts-jest": "^24.0.2",
     "tslint": "^5.16.0",
->>>>>>> 99622e98
     "tslint-config-airbnb": "^5.11.1",
     "tslint-config-prettier": "^1.18.0",
     "typescript": "^3.4.5"
   },
   "dependencies": {
-<<<<<<< HEAD
-    "commander": "^2.19.0",
-    "globby": "^9.0.0"
-=======
     "commander": "^2.20.0",
     "globby": "^9.2.0"
->>>>>>> 99622e98
+
   }
 }