#! /usr/bin/env node

// tslint:disable no-console
import * as program from 'commander';
import { existsSync, readFileSync, writeFileSync } from 'fs';
import { sync } from 'globby';
import { dirname, relative, resolve } from 'path';
import { loadConfig } from './util';

program
  .version('0.0.1')
  .option('-p, --project <file>', 'path to tsconfig.json')
  .option('-s, --src <path>', 'source root path')
  .option('-o, --out <path>', 'output root path')
  .option('-v, --verbose', 'output logs');

program.on('--help', () => {
  console.log(`
  $ tscpath -p tsconfig.json
`);
});

program.parse(process.argv);

const { project, src: flagSrc, out: flagOut, verbose = false } = program as {
  project?: string;
  src?: string | undefined;
  out?: string | undefined;
  verbose?: boolean;
};

if (!project) {
  throw new Error('--project must be specified');
}

const configFile = resolve(process.cwd(), project);
console.log(`Using tsconfig: ${configFile}`);

const exitingErr = (): any => {
  throw new Error('--- exiting tscpaths due to parameters missing ---');
};

const missingConfigErr = (property: string): any => {
  console.error(
    `Whoops! Please set ${property} in your tsconfig or supply a flag`
  );
  exitingErr();
};

const missingDirectoryErr = (directory: string, flag: string): any => {
  console.error(
    `Whoops! ${directory} must be specified in your project => --project ${project}, or flagged with directory => ${flag} './path'`
  );
  exitingErr();
};

const verboseLog = (log: any): any => verbose && console.log(log);

// Imported the TS Config
const returnedTsConfig = loadConfig(configFile);

// Destructure only the necessary keys, and rename to give context
const {
  baseUrl,
  paths,
  outDir: tsConfigOutDir = '',
  rootDir: tsConfigRootDir = '',
} = returnedTsConfig;

// If no flagSrc or tsConfigRootDir, error
if (!flagSrc && tsConfigRootDir === '') {
  missingConfigErr('compilerOptions.rootDir');
}

// If no flagOut or tsConfigOutDir, error
if (!flagOut && tsConfigOutDir === '') {
  missingConfigErr('compilerOptions.outDir');
}

// Are we going to use the flag or ts config for src?
let tscpathsSrcDir: string;
if (flagSrc) {
  console.log('Using flag --src');
  tscpathsSrcDir = resolve(flagSrc);
} else {
  console.log('Using compilerOptions.rootDir from your tsconfig');
  tscpathsSrcDir = resolve(tsConfigRootDir);
}
if (!tscpathsSrcDir) {
  missingDirectoryErr('rootDir', '--src');
}

// Log which src is being used
console.log(`Using src: ${tscpathsSrcDir}`);

// Are we going to use the flag or ts config for out?
let tscpathsOutDir: string;
if (flagOut) {
  console.log('Using flag --out');
  tscpathsOutDir = resolve(flagOut);
} else {
  console.log('Using compilerOptions.outDir from your tsconfig');
  tscpathsOutDir = resolve(tsConfigOutDir);
}
if (!tscpathsOutDir) {
  missingDirectoryErr('outDir', '--out');
}

// Log which out is being used
console.log(`Using out: ${tscpathsOutDir}`);

if (!baseUrl) {
  throw new Error('compilerOptions.baseUrl is not set');
}
if (!paths) {
  throw new Error('compilerOptions.paths is not set');
}
if (!tscpathsOutDir) {
  throw new Error('compilerOptions.outDir is not set');
}
if (!tscpathsSrcDir) {
  throw new Error('compilerOptions.rootDir is not set');
}

verboseLog(`baseUrl: ${baseUrl}`);
verboseLog(`rootDir: ${tscpathsSrcDir}`);
verboseLog(`outDir: ${tscpathsOutDir}`);
verboseLog(`paths: ${JSON.stringify(paths, null, 2)}`);

const configDir = dirname(configFile);

const basePath = resolve(configDir, baseUrl);
verboseLog(`basePath: ${basePath}`);

const outPath = tscpathsOutDir || resolve(basePath, tscpathsOutDir);
verboseLog(`outPath: ${outPath}`);

const outFileToSrcFile = (x: string): string =>
  resolve(tscpathsSrcDir, relative(outPath, x));

const aliases = Object.keys(paths)
  .map((alias) => ({
    prefix: alias.replace(/\*$/, ''),
    aliasPaths: paths[alias as keyof typeof paths].map((p) =>
      resolve(basePath, p.replace(/\*$/, ''))
    ),
  }))
  .filter(({ prefix }) => prefix);
verboseLog(`aliases: ${JSON.stringify(aliases, null, 2)}`);

const toRelative = (from: string, x: string): string => {
  const rel = relative(from, x);
  return (rel.startsWith('.') ? rel : `./${rel}`).replace(/\\/g, '/');
};

const exts = ['.js', '.jsx', '.ts', '.tsx', '.d.ts', '.json'];

const absToRel = (modulePath: string, outFile: string): string => {
  const alen = aliases.length;

  for (let j = 0; j < alen; j += 1) {
    const { prefix, aliasPaths } = aliases[j];

    if (modulePath.startsWith(prefix)) {
      const modulePathRel = modulePath.substring(prefix.length);
      const srcFile = outFileToSrcFile(outFile);
      const outRel = relative(basePath, outFile);
<<<<<<< HEAD

      verboseLog(`${outRel} (source: ${relative(basePath, srcFile)}):`);

=======
      verboseLog(`${outRel} (source: ${relative(basePath, srcFile)}):`);
>>>>>>> 0bee8def
      verboseLog(`\timport '${modulePath}'`);

      const len = aliasPaths.length;
      for (let i = 0; i < len; i += 1) {
        const apath = aliasPaths[i];
        const moduleSrc = resolve(apath, modulePathRel);
        if (
          existsSync(moduleSrc) ||
          exts.some((ext) => existsSync(moduleSrc + ext))
        ) {
          const rel = toRelative(dirname(srcFile), moduleSrc);

          verboseLog(
            `\treplacing '${modulePath}' -> '${rel}' referencing ${relative(
              basePath,
              moduleSrc
            )}`
          );
<<<<<<< HEAD

=======
>>>>>>> 0bee8def
          return rel;
        }
      }
      verboseLog(`\tcould not replace ${modulePath}`);
    }
  }

  return modulePath;
};

const requireRegex = /(?:import|require)\(['"]([^'"]*)['"]\)/g;
const importRegex = /(?:import|from) ['"]([^'"]*)['"]/g;

const replaceImportStatement = (
  orig: string,
  matched: string,
  outFile: string
): string => {
  const index = orig.indexOf(matched);
  return (
    orig.substring(0, index) +
    absToRel(matched, outFile) +
    orig.substring(index + matched.length)
  );
};

const replaceAlias = (text: string, outFile: string): string =>
  text
    .replace(requireRegex, (orig, matched) =>
      replaceImportStatement(orig, matched, outFile)
    )
    .replace(importRegex, (orig, matched) =>
      replaceImportStatement(orig, matched, outFile)
    );

// import relative to absolute path
const files = sync(`${outPath}/**/*.{js,jsx,ts,tsx}`, {
  dot: true,
  noDir: true,
} as any).map((x) => resolve(x));

const flen = files.length;
let count = 0;

for (let i = 0; i < flen; i += 1) {
  const file = files[i];
  const text = readFileSync(file, 'utf8');
  const newText = replaceAlias(text, file);
  if (text !== newText) {
    writeFileSync(file, newText, 'utf8');
    count = count + 1;
  }
}

console.log(`Successfully resolved ${count} paths with tscpaths.`);<|MERGE_RESOLUTION|>--- conflicted
+++ resolved
@@ -165,13 +165,9 @@
       const modulePathRel = modulePath.substring(prefix.length);
       const srcFile = outFileToSrcFile(outFile);
       const outRel = relative(basePath, outFile);
-<<<<<<< HEAD
 
       verboseLog(`${outRel} (source: ${relative(basePath, srcFile)}):`);
 
-=======
-      verboseLog(`${outRel} (source: ${relative(basePath, srcFile)}):`);
->>>>>>> 0bee8def
       verboseLog(`\timport '${modulePath}'`);
 
       const len = aliasPaths.length;
@@ -190,10 +186,6 @@
               moduleSrc
             )}`
           );
-<<<<<<< HEAD
-
-=======
->>>>>>> 0bee8def
           return rel;
         }
       }
